--- conflicted
+++ resolved
@@ -1,15 +1,13 @@
 1.002 - July 12, 2015
 Joel C. Maslak <jmaslak@antelope.net>
- * Don't call standard exit() on Windows, use POSIX:_exit() instead
- * Don't use SIG{CHLD} = 'IGNORE' (bug 105823, reported by SREZIC)
-<<<<<<< HEAD
+ * Windows compatibility fixes
+ * Don't use SIG{CHLD} = 'IGNORE'
+     (bug 105823, reported by SREZIC)
+ * Relaxed Perl minimum version requirements
+     (bug 105824, reported by SREZIC)
+ * Returned better error messages in cases where freeze() fails
+     (bug 105825, reported by SREZIC)
  * Minor code cleanup/formatting
-=======
- * Relaxed Perl minimum version requirements (bug 105824, reported by
-   SREZIC)
- * Returned better error messages in cases where freeze() fails (bug
-   105825, reported by SREZIC)
->>>>>>> 2cddcf6e
 
 1.001 - July 12, 2015
 Joel C. Maslak <jmaslak@antelope.net>
